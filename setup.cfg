--- conflicted
+++ resolved
@@ -14,7 +14,7 @@
     Intended Audience :: Developers
     Programming Language :: Python
     Programming Language :: Python :: 3
-    Programming Language :: Python :: 3.6
+    Programming Language :: Python :: 3.8
     Operating System :: POSIX
     Operating System :: MacOS :: MacOS X
     Environment :: No Input/Output (Daemon)
@@ -31,11 +31,7 @@
 packages = find_namespace:
 python_requires = >=3.8
 setup_requires =
-<<<<<<< HEAD
-    setuptools>=42.0.0
-=======
     setuptools>=45.2.0
->>>>>>> 6c9f9e7b
 install_requires =
     aiodataloader
     aiofiles~=0.4.0
@@ -43,26 +39,15 @@
     aiohttp_cors~=0.7
     aiohttp_sse~=2.0
     aiojobs~=0.2.2
-<<<<<<< HEAD
     aiopg~=1.0.0
     aioredis~=1.3.1
     aioredlock~=0.3.0
-    aiotools>=0.8.5
+    aiotools>=0.9.1
     alembic~=1.3.2
     async_timeout~=3.0  # to avoid pip 10 resolver issue
     attrs>=19.3         # to avoid pip 10 resolver issue
     boltons~=19.3.0
     callosum~=0.9.1
-=======
-    aiopg~=0.16.0
-    aioredis~=1.3.1
-    aioredlock~=0.3.0
-    aiotools>=0.9.1
-    aiozmq>=0.7
-    alembic~=1.0.0
-    async_timeout~=3.0  # to avoid pip 10 resolver issue
-    attrs>=19.3         # to avoid pip 10 resolver issue
->>>>>>> 6c9f9e7b
     click>=7.0
     cryptography>=2.8
     dataclasses; python_version<"3.7"
@@ -70,12 +55,11 @@
     janus~=0.4.0
     Jinja2~=2.10.1
     passlib[bcrypt]>=1.7.1
-<<<<<<< HEAD
     psycopg2-binary>=2.8.4
     python-dateutil>=2.8
     python-snappy~=0.5.1
     PyYAML~=5.2.0
-    pyzmq==18.1.1
+    pyzmq==19.0.0
     SQLAlchemy~=1.3.12
     uvloop~=0.14.0
     setproctitle~=1.1.10
@@ -84,20 +68,6 @@
     backend.ai-common~=19.12.0a1
     backend.ai-cli~=0.3
     PyJWT==1.7.1
-=======
-    psycopg2-binary>=2.7.0
-    PyJWT==1.7.1
-    python-dateutil>=2.8
-    python-snappy~=0.5.1
-    PyYAML
-    pyzmq==19.0.0
-    SQLAlchemy~=1.1.14
-    uvloop~=0.14.0
-    setproctitle~=1.1.10
-    trafaret~=1.2              # hold back for 19.09 series
-    typing-extensions==3.7.4
-    backend.ai-common~=19.9.5
->>>>>>> 6c9f9e7b
 zip_safe = false
 include_package_data = true
 
@@ -106,14 +76,8 @@
     wheel>=0.33.6
     twine>=1.14.0
 test =
-<<<<<<< HEAD
-    aiodocker>=0.14.0
-    pytest>=5.3.0
-=======
     aiodocker~=0.17.0
-    asynctest~=0.13.0
     pytest>=5.3.5
->>>>>>> 6c9f9e7b
     pytest-asyncio>=0.10.0
     pytest-aiohttp
     pytest-cov
