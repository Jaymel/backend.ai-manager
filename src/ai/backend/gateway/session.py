--- conflicted
+++ resolved
@@ -58,10 +58,6 @@
 )
 from ai.backend.common.plugin.monitor import GAUGE
 
-<<<<<<< HEAD
-from ai.backend.manager.idle import create_idle_checkers
-=======
->>>>>>> 0f77e215
 from .config import DEFAULT_CHUNK_SIZE
 from .defs import REDIS_STREAM_DB
 from .exceptions import (
@@ -84,6 +80,7 @@
 )
 from .manager import ALL_ALLOWED, READ_ALLOWED, server_status_required
 from ..manager.defs import DEFAULT_ROLE
+from ..manager.idle import create_idle_checkers
 from ..manager.models import (
     domains,
     association_groups_users as agus, groups,
